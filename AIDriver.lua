--[[
This file is part of Courseplay (https://github.com/Courseplay/courseplay)
Copyright (C) 2019 Peter Vaiko

This program is free software: you can redistribute it and/or modify
it under the terms of the GNU General Public License as published by
the Free Software Foundation, either version 3 of the License, or
(at your option) any later version.

This program is distributed in the hope that it will be useful,
but WITHOUT ANY WARRANTY; without even the implied warranty of
MERCHANTABILITY or FITNESS FOR A PARTICULAR PURPOSE.  See the
GNU General Public License for more details.

You should have received a copy of the GNU General Public License
along with this program.  If not, see <http://www.gnu.org/licenses/>.
]]

--[[

This is the base class of all AI drivers (modes) and implements MODE_TRANSPORT (5),
using the PurePursuitController (PPC). It replaces the code in drive.lua and has the
basic functionality:
•	Drive a course
•	Drive turn maneuvers (by passing on control to the code in turn.lua for the duration of the turn)
•	Add an alignment when needed before starting the course (this is a lot easier now as
it just initializes the PPC with the alignment course and after that is finished, initializes
it with the regular course)
•	Restarts or finishes the course at the last waypoint.
•	Uses reverse.lua to reverse with a trailer but can reverse single vehicles.
•	Has collision detection enabled by default

The AIDriver class implements all functionality common to all modes (like lights, covers, etc.).
Mode specific functions should all go into the derived classes. AIDriver MUST NOT HAVE any
IF statements with things like cp.mode == x!


Start/Stop
----------

Start the AIDriver with calling start(), stop it with dismiss().

If you implement your own start() and don't call AIDriver.start() then make sure you call
beforeStart() to perform some essential initialization.


Drive
-----

Call drive() in each update loop. Like with start() if you implement your own drive() function
it is a good idea to call AIDriver.drive() from that once you did your derived class specific
stuff. If you don't call AIDriver.drive() make sure you call at least self.ppc:update() at the
beginning of the function and resetSpeed() just before leaving drive() these are essential for
the AIDriver.

For some more control you can use any one of the drive*() function but driveVehicleToLocalPosition()
must always be called either through these or directly to do the actual driving.


Speed Control
-------------

The general idea is that the AIDriver follows the current course by steering the vehicle and switching to
forward or reverse. Then, based on various conditions we regulate the driving speed, for example to
stop for refill or wait for the implements to unfold, etc.

There are two functions provided to control the speed: hold() and setSpeed(). At the end of every loop
these are reset so if you don't do anything, the AIDriver will keep driving with the recorded speed.

If you want to momentarily stop the vehicle, you'll have to call hold() in every loop as long as you
don't want it to move (this will set allowedToDrive = false and stop abruptly). You can also stop the
vehicle by setting the speed to 0, this will just let it roll until it stops without applying the brake.

Likewise, if you want to drive with any speed different than the recorded one you have to call setSpeed()
at least once during the update loop, before driveVehicleToLocalPosition() is called. You can call
setSpeed() multiple times in a loop, the AIDriver will apply the lowest value set in the loop.


Triggering Position Based Events
--------------------------------

If you need to control your vehicle based on its position on the course please use the callback provided
by the PPC (like onWaypointPassed()) or the functions of the Course() class like hasUnloadPointAround())
and never the waypoints directly.


Displaying Messages
-------------------

Use setInfoText(<message>) to display a message where message is one of the globalInfoText.msgReference
entries. You can set it in each loop or set it once the condition (like NEEDS_UNLOADING) emerges. A message
turned on by calling setInfoText() will be shown until clearInfoText(<message>) is called again or the
helper is dismissed.

You can add multiple messages to display by calling setInfoText() multiple times with different messages.

Make sure to call updateInfoText() in each cycle to display the current message texts.



Note:
If the AIDriver does not seem to have the functionality you need please contact me, we'll figure something out.

Peter

]]

---@class AIDriver
AIDriver = CpObject()

-- steering angle (normalized, between 0 and 1) over which the speed is reduced
AIDriver.slowAngleLimit = 0.3
AIDriver.slowAcceleration = 0.5
AIDriver.slowDownFactor = 0.5

-- we use this as an enum
AIDriver.myStates = {
	TEMPORARY = {}, -- Temporary course, dynamically generated, for example alignment or fruit avoidance
	RUNNING = {},
	STOPPED = {},
	DONE = {}
}

--- Create a new driver (usage: aiDriver = AIDriver(vehicle)
-- @param vehicle to drive. Will set up a course to drive from vehicle.Waypoints
function AIDriver:init(vehicle)
	courseplay.debugVehicle(11,vehicle,'AIDriver:init()') 
	self.debugChannel = 14
	self.mode = courseplay.MODE_TRANSPORT
	self.states = {}
	self:initStates(AIDriver.myStates)
	self.vehicle = vehicle
	-- set up a global container on the vehicle to persist AI Driver related data between AIDriver incarnations
	if not vehicle.cp.aiDriverData then
		vehicle.cp.aiDriverData = {}
	end
	self.aiDriverData = vehicle.cp.aiDriverData
	self:debug('creating AIDriver')
	self.maxDrivingVectorLength = self.vehicle.cp.turnDiameter
	---@type PurePursuitController
	self.ppc = PurePursuitController(self.vehicle)
	self.vehicle.cp.ppc = self.ppc
	self.ppc:registerListeners(self, 'onWaypointPassed', 'onWaypointChange')
	self.ppc:enable()
	self.nextWpIx = 1
	self.acceleration = 1
	self.state = self.states.STOPPED
	self.debugTicks = 100 -- show sparse debug information only at every debugTicks update
	-- AIDriver and its derived classes set the self.speed in various locations in
	-- the code and then getSpeed() will pass that on to AIDriver.driveCourse.
	self.speed = 0
	-- same for allowedToDrive, is reset at the end of each loop to true and needs to be set to false
	-- if someone wants to stop by calling hold()
	self.allowedToDrive = true
	self.collisionDetectionEnabled = true
	self.collisionDetector = nil
	-- list of active messages to display
	self.activeMsgReferences = {}
	self.pathfinder = Pathfinder()
	self:setHudContent()
end

function AIDriver:setHudContent()
	courseplay.hud:setAIDriverContent(self.vehicle)
end

-- destructor. The reason for having this is the collisionDetector which creates nodes and
-- we want those nodes removed when the AIDriver instance is deleted.
function AIDriver:delete()
	self:debug('delete AIDriver')
	self:deleteCollisionDetector()
end

function AIDriver:deleteCollisionDetector()
	if self.collisionDetector then
		self.collisionDetector:delete()
	end
	self.collisionDetector = nil
end

--- Aggregation of states from this and all descendant classes
function AIDriver:initStates(states)
	for key, state in pairs(states) do
		self.states[key] = state
	end
end

function AIDriver:getMode()
	return self.mode
end

--- If you have your own start() implementation and you do not call AIDriver.start() then
-- make sure this is called from the derived start() to initialize all common stuff
function AIDriver:beforeStart()
	self.nextCourse = nil
	if self.collisionDetector == nil then
		self.collisionDetector = CollisionDetector(self.vehicle)
	end
	self:startEngineIfNeeded()
	self:initWages()
end

--- Start driving
-- @param ix the waypoint index to start driving at
function AIDriver:start(ix)
	self:beforeStart()
	self.state = self.states.RUNNING
	-- derived classes must disable collision detection if they don't need its
	self:enableCollisionDetection()
	-- for now, initialize the course with the vehicle's current course
	-- main course is the one generated/loaded/recorded
	self.mainCourse = Course(self.vehicle, self.vehicle.Waypoints)
	self:debug('AI driver in mode %d starting at %d/%d waypoints', self:getMode(), ix, self.mainCourse:getNumberOfWaypoints())
	self:startCourseWithAlignment(self.mainCourse, ix)
end

--- Dismiss the driver
function AIDriver:dismiss()
	if self.collisionDetector then
		self.collisionDetector:reset()		-- restore the default direction of the colli boxes
	end
	self.vehicle:setBeaconLightsVisibility(false)
	self:clearAllInfoTexts()
	self:stop()
end

--- Stop the driver
-- @param reason as defined in globalInfoText.msgReference
function AIDriver:stop(msgReference)
	self:deleteCollisionDetector()
	-- not much to do here, see the derived classes
	self:setInfoText(msgReference)
	self.state = self.states.STOPPED
end

--- Stop the driver when the work is done. Could just dismiss at this point,
--- the only reason we are still active is that we are displaying the info text while waiting to be dismissed
function AIDriver:setDone(msgReference)
	self:deleteCollisionDetector()
	self:setInfoText(msgReference)
	self.state = self.states.DONE
end

function AIDriver:continue()
	self:debug('Continuing...')
	self.state = self.states.RUNNING
	-- can be stopped for various reasons and those can have different msgReferences, so
	-- just remove all, if there's a condition which requires a message it'll call setInfoText() again anyway.
	self:clearAllInfoTexts()
end

--- Compatibility function for the legacy CP code so the course can be resumed
-- at the index as originally was in vehicle.Waypoints.
function AIDriver:resumeAtOriginalIx(cpIx)
	local i = self.course:findOriginalIx(cpIx)
	self:debug('resumeAtOriginalIx %d (legacy) %d (AIDriver', cpIx, i)
	self.ppc:initialize(i)
end

function AIDriver:resumeAt(ix)
	self.ppc:initialize(ix)
end

function AIDriver:setInfoText(msgReference)
	if msgReference then
		self:debugSparse('set info text to %s', msgReference)
		self.activeMsgReferences[msgReference] = true
	end
end

function AIDriver:clearInfoText(msgReference)
	if msgReference then
		self.activeMsgReferences[msgReference] = nil
	end
end

function AIDriver:clearAllInfoTexts()
	self.activeMsgReferences = {}
end

-- This has to be called in each update cycle to show messages
function AIDriver:updateInfoText()
	for msg, _ in pairs(self.activeMsgReferences) do
		CpManager:setGlobalInfoText(self.vehicle, msg)
	end
end

--- Update AI driver, everything that needs to run in every loop
function AIDriver:update(dt)
	self:drive(dt)
	self:checkIfBlocked()
	self:payWages(dt)
	self:resetSpeed()
end

--- Main driving function
-- should be called from update()
-- This base implementation just follows the waypoints, anything more than that
-- should be implemented by the derived classes as needed.
function AIDriver:drive(dt)
	-- update current waypoint/goal point
	self.ppc:update()
	-- collision detection
	self:detectCollision(dt)

	self:updateInfoText()

	if self.state == self.states.STOPPED then
		self:hold()
		self:continueIfWaitTimeIsOver()
	end

	self:driveCourse(dt)
	self:drawTemporaryCourse()
end

--- Normal driving according to the course waypoints, using	 courseplay:goReverse() when needed
-- to reverse with trailer.
function AIDriver:driveCourse(dt)
	self:updateLights()
	-- check if reversing
	local lx, lz, moveForwards, isReverseActive = self:getReverseDrivingDirection()
	-- stop for fuel if needed
	if not courseplay:checkFuel(self.vehicle, lx, lz, true) then
		self:hold()
	end

	if not self:getIsEngineReady() then
		if self:getSpeed() > 0 and self.allowedToDrive then
			self:startEngineIfNeeded()
			self:hold()
			self:debugSparse('Wait for the engine to start')
		end
	end

	-- use the recorded speed by default
	if not self:hasTipTrigger() then
		self:setSpeed(self:getRecordedSpeed())
	end

	if self:getIsInFilltrigger() then
		self:setSpeed(self.vehicle.cp.speeds.approach)
	end

	self:slowDownForWaitPoints()

	self:updatePathfinding()

	self:stopEngineIfNotNeeded()

	if isReverseActive then
		-- we go wherever goReverse() told us to go
		self:driveVehicleInDirection(dt, self.allowedToDrive, moveForwards, lx, lz, self:getSpeed())
	elseif self.useDirection then
		lx, lz = self.ppc:getGoalPointDirection()
		self:debug('%.1f %.1f', lx, lz)
		self:driveVehicleInDirection(dt, self.allowedToDrive, moveForwards, lx / 2, lz, self:getSpeed())
	else
		-- use the PPC goal point when forward driving or reversing without trailer
		local gx, _, gz = self.ppc:getGoalPointLocalPosition()
		self:driveVehicleToLocalPosition(dt, self.allowedToDrive, moveForwards, gx, gz, self:getSpeed())
	end
end


--- Drive to a local position. This is the simplest driving mode towards the goal point
function AIDriver:driveVehicleToLocalPosition(dt, allowedToDrive, moveForwards, gx, gz, maxSpeed)
	-- gx and gz are vehicle local coordinates of the point we want the vehicle drive to.
	-- AIVehicleUtil.driveToPoint() does not seem to be able to handle the cases where:
	-- 	1. this point is too far and/or
	-- 	2. this point is behind the vehicle.
	-- In those case it drives the vehicle on a very large radius arc. Until we clarify why this happens,
	-- we adjust these coordinates to make sure the vehicle turns towards the point as soon as possible.
	local ax, az = gx, gz
	local l = MathUtil.vector2Length(gx, gz)
	if l > self.maxDrivingVectorLength then
		-- point too far, bring it closer so the AI driver will start steer towards it
		ax = gx * self.maxDrivingVectorLength / l
		az = gz * self.maxDrivingVectorLength / l
	end
	if (moveForwards and gz < 0) or (not moveForwards and gz > 0) then
		-- make sure point is not behind us (no matter if driving reverse or forward)
		az = 0
	end
	if AIDriverUtil.isReverseDriving(self.vehicle) then
		self:debugSparse('reverse driving, reversing steering')
		ax = -ax
	end
		-- TODO: remove allowedToDrive parameter and only use self.allowedToDrive
	if not self.allowedToDrive then allowedToDrive = false end

	-- driveToPoint does not like speeds under 1.5 (will stop) so make sure we set at least 2
	if maxSpeed > 0.01 and maxSpeed < 2 then
		maxSpeed = 2
	end
	self:debugSparse('Speed = %.1f, gx=%.1f gz=%.1f l=%.1f ax=%.1f az=%.1f allowed=%s fwd=%s', maxSpeed, gx, gz, l, ax, az,
		allowedToDrive, moveForwards)
	if self.collisionDetector then
		self.collisionDetector:update(self.course, self.ppc:getCurrentWaypointIx(), ax, az)
	end
	AIVehicleUtil.driveToPoint(self.vehicle, dt, self.acceleration, allowedToDrive, moveForwards, ax, az, maxSpeed, false)
end

-- many courseplay modes control the vehicle through the lx/lz normalized local directions.
-- this is an interface for those modes to drive the vehicle.
function AIDriver:driveVehicleInDirection(dt, allowedToDrive, moveForwards, lx, lz, maxSpeed)
	-- construct an artificial goal point to drive to
	local gx, gz = lx * self.ppc:getLookaheadDistance(), lz * self.ppc:getLookaheadDistance()
	self:driveVehicleToLocalPosition(dt, allowedToDrive, moveForwards, gx, gz, maxSpeed)

end

--- Drive vehicle by using a steering angle. This is similar to the Giants AIVehicleUtil.driveInDirection() but
--- instead of the direction (lx, lz) uses a steering angle.
--- @param dt number dt
--- @param moveForwards boolean if true, we want the vehicle to move forwards, false for backwards
--- @param steeringAngleNormalized number between 0 and 1, 1 being the maximum steering angle.
--- @param turnLeft boolean true when turning to the left
--- @param maxSpeed number speed we want the vehicle to drive
function AIDriver:driveVehicleBySteeringAngle(dt, moveForwards, steeringAngleNormalized, turnLeft, maxSpeed)
	if not moveForwards then
		turnLeft = not turnLeft;
	end
	-- flip it again if in reverse driving vehicle
	if AIDriverUtil.isReverseDriving(self.vehicle) then
		turnLeft = not turnLeft;
	end
	local targetRotTime = 0;
	if turnLeft then
		--rotate to the left
		targetRotTime = self.vehicle.maxRotTime*math.min(steeringAngleNormalized, 1);
	else
		--rotate to the right
		targetRotTime = self.vehicle.minRotTime*math.min(steeringAngleNormalized, 1);
	end
	if targetRotTime > self.vehicle.rotatedTime then
		self.vehicle.rotatedTime = math.min(self.vehicle.rotatedTime + dt*self.vehicle:getAISteeringSpeed(), targetRotTime);
	else
		self.vehicle.rotatedTime = math.max(self.vehicle.rotatedTime - dt*self.vehicle:getAISteeringSpeed(), targetRotTime);
	end
	if self.vehicle.firstTimeRun then
		local acc = self.acceleration;
		if maxSpeed ~= nil and maxSpeed ~= 0 then
			if steeringAngleNormalized >= self.slowAngleLimit then
				maxSpeed = maxSpeed * self.slowDownFactor;
			end
			self.vehicle.spec_motorized.motor:setSpeedLimit(maxSpeed);
			if self.vehicle.spec_drivable.cruiseControl.state ~= Drivable.CRUISECONTROL_STATE_ACTIVE then
				self.vehicle:setCruiseControlState(Drivable.CRUISECONTROL_STATE_ACTIVE);
			end
		else
			if steeringAngleNormalized >= self.slowAngleLimit then
				acc = self.slowAcceleration;
			end
		end
		if not self.allowedToDrive or math.abs(maxSpeed) < 0.0001 then
			acc = 0;
		end
		if not moveForwards then
			acc = -acc;
		end
		WheelsUtil.updateWheelsPhysics(self.vehicle, dt, self.vehicle.lastSpeedReal*self.vehicle.movingDirection, acc, not self.allowedToDrive, true)
	end
end

-- node pointing in the direction the driver is facing, even in case of reverse driving tractors
function AIDriver:getDirectionNode()
	return self.ppc:getControlledNode()
end

--- Start a course and continue with nextCourse at ix when done
---@param tempCourse Course
---@param nextCourse Course
---@param ix number
function AIDriver:startCourse(course, ix, nextCourse, nextWpIx)
	if nextWpIx then
		self:debug('Starting a course, at waypoint %d, will continue at waypoint %d afterwards.', ix, nextWpIx)
	else
		self:debug('Starting a course, at waypoint %d, no next course set.', ix)
	end
	self.nextWpIx = nextWpIx
	self.nextCourse = nextCourse
	self.course = course
	self.ppc:setCourse(self.course)
	self.ppc:initialize(ix)
end

function AIDriver:getCurrentCourse()
	return self.course
end

--- Start course (with alignment if needed) and set course as the current one
---@param course Course
---@param ix number
---@return boolean true when an alignment course was added
function AIDriver:startCourseWithAlignment(course, ix)
	local alignmentCourse
	if self:isAlignmentCourseNeeded(course, ix) then
		alignmentCourse = self:setUpAlignmentCourse(course, ix)
	end
	if alignmentCourse then
		self:startCourse(alignmentCourse, 1, course, ix)
	else
		-- alignment course not enabled/needed/cannot be generated,
		-- start the main course then
		self.course = course
		self.ppc:setCourse(self.course)
		self.ppc:initialize(ix)
	end
	return alignmentCourse
end



--- Do whatever is needed after switching to the next course
function AIDriver:onNextCourse()
	-- nothing in general, derived classes will implement when needed
end

--- Course ended
function AIDriver:onEndCourse()
	if self.vehicle.cp.settings.autoDriveMode:useForParkVehicle() then
		-- use AutoDrive to send the vehicle to its parking spot
		if self.vehicle.spec_autodrive and self.vehicle.spec_autodrive.GetParkDestination then
			self:debug('Let AutoDrive park this vehicle')
			-- we are not needed here anymore
			courseplay:stop(self.vehicle)
			-- TODO: encapsulate this in an AutoDriveInterface class
			local parkDestination = self.vehicle.spec_autodrive:GetParkDestination(self.vehicle)
			self.vehicle.spec_autodrive:StartDrivingWithPathFinder(self.vehicle, parkDestination, 0, nil, nil, nil)
		end
	elseif self.vehicle.cp.stopAtEnd then
		if self.state ~= self.states.STOPPED then
			self:stop('END_POINT')
		end
	else
		-- continue at the first waypoint
		self.ppc:initialize(1)
	end
end

function AIDriver:getDirectionToGoalPoint()
	-- goal point to drive to
	local gx, gy, gz = self.ppc:getGoalPointPosition()
	-- direction to the goal point
	return AIVehicleUtil.getDriveDirection(self:getDirectionNode(), gx, gy, gz);
end


--- Get the goal point when courseplay:goReverse is driving.
-- if isReverseActive is false, use the returned gx, gz for driveToPoint, otherwise get them
-- from PPC
function AIDriver:getReverseDrivingDirection()

	local moveForwards = true
	local isReverseActive = false
	-- get the direction to drive to
	local lx, lz = self:getDirectionToGoalPoint()
	-- take care of reversing
	if self.ppc:isReversing() then
		-- TODO: currently goReverse() calls ppc:initialize(), this is not really transparent,
		-- should be refactored so it returns a status telling us to drive forward from waypoint x instead.
		lx, lz, moveForwards, isReverseActive = courseplay:goReverse(self.vehicle, lx, lz)
		-- as of now we need to invert the direction from goReverse to work correctly with
		-- AI Driver, it seems to have a different reference
		lx, lz = -lx, -lz
		self:setSpeed(self.vehicle.cp.speeds.reverse or self.vehicle.cp.speeds.crawl)
	end
	return lx, lz, moveForwards, isReverseActive
end

function AIDriver:onWaypointChange(newIx)
	-- for backwards compatibility, we keep the legacy CP waypoint index up to date
	courseplay:setWaypointIndex(self.vehicle, self.ppc:getCurrentOriginalWaypointIx())
	-- rest is implemented by the derived classes
end

function AIDriver:onWaypointPassed(ix)
	self:debug('onWaypointPassed %d', ix)
	--- Check if we are at the last waypoint and should we continue with first waypoint of the course
	-- or stop.
	if ix == self.course:getNumberOfWaypoints() then
		self:onLastWaypoint()
	elseif self.course:isWaitAt(ix) then
		-- default behaviour for mode 5 (transport), if a waypoint with the wait attribute is
		-- passed stop until the user presses the continue button or the timer elapses
		self:debug('Waiting point reached, wait time %d s', self.vehicle.cp.waitTime)
		self:stop('WAIT_POINT')		
		-- show continue button
		self:refreshHUD()
	end
end

function AIDriver:onLastWaypoint()
	if self.nextCourse then
		self:continueOnNextCourse(self.nextCourse, self.nextWpIx)
	else
		self:debug('Last waypoint reached, end of course.')
		self:onEndCourse()
	end
end

--- End a course and then continue on nextCourse at nextWpIx
function AIDriver:continueOnNextCourse(nextCourse, nextWpIx)
	self:startCourse(nextCourse, nextWpIx)
	self:debug('Starting next course at waypoint %d', nextWpIx)
	self:onNextCourse(nextWpIx)
end

--- When stopped at a wait point, check if the waiting time is over
-- and continue when needed
function AIDriver:continueIfWaitTimeIsOver()
	if self:isAutoContinueAtWaitPointEnabled() then
		if (self.vehicle.timer - self.lastMoveCommandTime) > self.vehicle.cp.waitTime * 1000 then
			self:debug('Waiting time of %d s is over, continuing', self.vehicle.cp.waitTime)
			self:continue()
		end
	end
end

--- Is automatically continuing after stopped at a waypoint enabled? This is the default behavior in
--- mode 5 when there's a wait time set. As long as the waitpoint is used for other purposes in other modes,
--- those modes have to override this.
-- TODO: consider deriving a TransportAIDriver class for mode 5 if there are mode 5 only behaviors.
function AIDriver:isAutoContinueAtWaitPointEnabled()
	return self.vehicle.cp.waitTime > 0
end

function AIDriver:isWaiting()
	return self.state == self.states.STOPPED
end

function AIDriver:hasTipTrigger()
	return self.vehicle.cp.currentTipTrigger ~= nil
end

--- Set the speed. The idea is that self.speed is reset at the beginning of every loop and
-- every function calls setSpeed() and the speed will be set to the minimum
-- speed set in this loop.
function AIDriver:setSpeed(speed)
	self.speed = math.min(self.speed, speed)
	if self.speed > 0 and self.allowedToDrive then
		self:setLastMoveCommandTime(self.vehicle.timer)
		if self.vehicle:getLastSpeed() > 0.5 then
			self.lastRealMovingTime = self.vehicle.timer
		end
	end
end

function AIDriver:setLastMoveCommandTime(timer)
	self.lastMoveCommandTime = timer
end

--- Reset drive controls at the end of each loop
function AIDriver:resetSpeed()
	-- reset speed limit for the next loop
	self.speed = math.huge
	self.allowedToDrive = true
end

--- Anyone wants to temporarily stop driving for whatever reason, call this
function AIDriver:hold()
	self.allowedToDrive = false
end

--- Function used by the driver to get the speed it is supposed to drive at
--
function AIDriver:getSpeed()
	return self.speed or 15
end

function AIDriver:getTotalLength()
	return self.vehicle.cp.totalLength
end

function AIDriver:getRecordedSpeed()
	-- default is the street speed (reduced in corners)
	local speed = self:getDefaultStreetSpeed(self.ppc:getCurrentWaypointIx()) or self.vehicle.cp.speeds.street
	if self.vehicle.cp.speeds.useRecordingSpeed then
		-- use default street speed if there's no recorded speed.
		speed = math.min(self.course:getAverageSpeed(self.ppc:getCurrentWaypointIx(), 4) or speed, speed)
	end
	return speed
end

-- get a default street speed in case there's no recorded speed. Slow down in corners and at the end of the course
function AIDriver:getDefaultStreetSpeed(ix)
	-- reduce speed before the end of the course
	local dToEnd = self.course:getDistanceToLastWaypoint(ix)
	if dToEnd < 20 then
		-- TODO make this smoother depending on the remaining distance?
		return self.vehicle.cp.speeds.turn
	end
	local radius = self.course:getMinRadiusWithinDistance(ix, 25)
	if radius then
		return math.max(self.vehicle.cp.speeds.turn, math.min(radius / 20 * self.vehicle.cp.speeds.street, self.vehicle.cp.speeds.street))
	end
end

function AIDriver:slowDownForWaitPoints()
	if self.course:hasWaitPointAround(self.ppc:getCurrentOriginalWaypointIx(), 1, 2) then
		self:setSpeed(self.vehicle.cp.speeds.turn)
	end
end

-- TODO: review this whole fillpoint/filltrigger thing.
function AIDriver:isNearFillPoint()
	return self.course:havePhysicallyPassedWaypoint(self:getDirectionNode(),#self.course.waypoints) and self.ppc:getCurrentWaypointIx() <= 3;
end

function AIDriver:getIsInFilltrigger()
	return self.vehicle.cp.fillTrigger ~= nil or self:isNearFillPoint()
end
--- Is an alignment course needed to reach waypoint ix in the current course?
-- override in derived classes as needed
---@param course Course
function AIDriver:isAlignmentCourseNeeded(course, ix)
	local d = course:getDistanceBetweenVehicleAndWaypoint(self.vehicle, ix)
	return d > self.vehicle.cp.turnDiameter and self.vehicle.cp.alignment.enabled
end

function AIDriver:startTurn(ix)
	self:debug('Attempting to starting a turn which is not implemented in this mode')
end

---@param course Course
function AIDriver:setUpAlignmentCourse(course, ix)
	local x, _, z = course:getWaypointPosition(ix)
	local vx, _, vz = getWorldTranslation(self:getDirectionNode())
	local alignmentWaypoints = courseplay:getAlignWpsToTargetWaypoint(self.vehicle, vx, vz, x, z, math.rad( course:getWaypointAngleDeg(ix)), true)
	if not alignmentWaypoints then
		self:debug("Can't find an alignment course, may be too close to target wp?" )
		return nil
	end
	if #alignmentWaypoints < 3 then
		self:debug("Alignment course would be only %d waypoints, it isn't needed then.", #alignmentWaypoints )
		return nil
	end
	self:debug('Alignment course with %d waypoints started.', #alignmentWaypoints)
	return Course(self.vehicle, alignmentWaypoints, true)
end

function AIDriver:debug(...)
	courseplay.debugVehicle(self.debugChannel, self.vehicle, ...)
end

function AIDriver:info(...)
	courseplay.infoVehicle(self.vehicle, ...)
end

function AIDriver:error(...)
	courseplay.infoVehicle(self.vehicle, ...)
end

--- output debug message only at every debugTicks loop
function AIDriver:debugSparse(...)
	if g_updateLoopIndex % self.debugTicks == 0 then
		courseplay.debugVehicle(self.debugChannel, self.vehicle, ...)
	end
end

function AIDriver:isStopped()
	-- giants supplied last speed is in mm/s
	return math.abs(self.vehicle.lastSpeedReal) < 0.0001
end

function AIDriver:drawTemporaryCourse()
	if not self.course:isTemporary() then return end
	if not courseplay.debugChannels[self.debugChannel] then return end
	for i = 1, self.course:getNumberOfWaypoints() do
		local x, y, z = self.course:getWaypointPosition(i)
		cpDebug:drawPoint(x, y + 3, z, 10, 0, 0)
		Utils.renderTextAtWorldPosition(x, y + 3.2, z, tostring(i), getCorrectTextSize(0.012), 0)
		if i < self.course:getNumberOfWaypoints() then
			local nx, ny, nz = self.course:getWaypointPosition(i + 1)
			cpDebug:drawLine(x, y + 3, z, 0, 0, 100, nx, ny + 3, nz)
		end
	end
end

function AIDriver:enableCollisionDetection()
	courseplay.debugVehicle(3,self.vehicle,'Collision detection enabled')
	self.collisionDetectionEnabled = true
	-- move the big collision box around the vehicle underground because this will stop
	-- traffic (not CP drivers though) around us otherwise
	if self.vehicle:getAINeedsTrafficCollisionBox() then
		courseplay.debugVehicle(3,self.vehicle,"Making sure cars won't stop around us")
		-- something deep inside the Giants vehicle sets the translation of this box to whatever
		-- is in aiTrafficCollisionTranslation, if you do a setTranslation() it won't remain there...
		self.vehicle.spec_aiVehicle.aiTrafficCollisionTranslation[2] = -1000
	end
end

function AIDriver:disableCollisionDetection()
	courseplay.debugVehicle(3,self.vehicle,'Collision detection disabled')
	self.collisionDetectionEnabled = false
	-- move the big collision box around the vehicle back over the ground so
	-- game traffic around us will stop while we are working on the field
	if self.vehicle:getAINeedsTrafficCollisionBox() then
		courseplay.debugVehicle(3,self.vehicle,'Cars will stop around us again.')
		self.vehicle.spec_aiVehicle.aiTrafficCollisionTranslation[2] = 0
	end
end

function AIDriver:detectCollision(dt)
	-- if no detector yet, no problem, create it now.
	if not self.collisionDetector then
		self.collisionDetector = CollisionDetector(self.vehicle)
	end

	local isInTraffic, trafficSpeed = self.collisionDetector:getStatus(dt)

	if self.collisionDetectionEnabled then
		if trafficSpeed ~= 0 then
			--get the speed from the target vehicle
			self:setSpeed(trafficSpeed)
		end

		-- setting the speed to 0 won't slow us down fast enough so use the more effective allowedToDrive = false
		if isInTraffic then
			self:hold()
		end
	end

	if isInTraffic then
		self:setInfoText('TRAFFIC')
	else
		self:clearInfoText('TRAFFIC')
	end

	return self.allowedToDrive
end

function AIDriver:areBeaconLightsEnabled()
	return self.vehicle.cp.warningLightsMode > courseplay.lights.WARNING_LIGHTS_NEVER
end

function AIDriver:updateLights()
	if not self.vehicle.spec_lights then return end
	if self:areBeaconLightsEnabled() then
		self.vehicle:setBeaconLightsVisibility(true)
	else
		self.vehicle:setBeaconLightsVisibility(false)
	end
end

function AIDriver:onAIEnd(superFunc)
	if self.cp and self.cp.driver and self:getIsCourseplayDriving() then
		self.cp.driver.debug(self.cp.driver, 'overriding onAIEnd() to prevent engine stop')
	elseif superFunc ~= nil then
		superFunc(self)
	end
end
Motorized.onAIEnd = Utils.overwrittenFunction(Motorized.onAIEnd , AIDriver.onAIEnd)

function AIDriver:onLeaveVehicle(superFunc)
	if self.cp and self.cp.driver and self:getIsCourseplayDriving() then
		self.cp.driver.debug(self.cp.driver, 'overriding onLeaveVehicle() to prevent turning off lights')
	elseif superFunc ~= nil then
		superFunc(self)
	end
end
Lights.onLeaveVehicle = Utils.overwrittenFunction(Lights.onLeaveVehicle , AIDriver.onLeaveVehicle)

function AIDriver:dischargeAtUnloadPoint(dt,unloadPointIx)
	local tipRefpoint = 0
	local stopForTipping = false
	local takeOverSteering = false
	local readyToDischarge = false
	local pullForward = false
	local vehicle = self.vehicle
	local uX,uY,uZ = self.course:getWaypointPosition(unloadPointIx)
	local unloadPointIsReverse = self.course:isReverseAt(unloadPointIx-1)
	
	if unloadPointIsReverse then
		for _, tipper in pairs (vehicle.cp.workTools) do
			if tipper.spec_dischargeable then	
				readyToDischarge = false
				tipRefpoint = tipper:getCurrentDischargeNode().node or tipper.rootNode
				nx,ny,nz = getWorldTranslation(tipRefpoint);
				local isTipping = tipper.spec_dischargeable.currentRaycastDischargeNode.isEffectActive
				_,_,z = worldToLocal(tipRefpoint, uX,uY,uZ);
				z = courseplay:isNodeTurnedWrongWay(vehicle,tipRefpoint)and -z or z

				local foundHeap = self:checkForHeapBehindMe(tipper)
				
				--when we reached the unload point, stop the tractor and inhibit any action from ppc till the trailer is empty
				if (foundHeap or z >= 0) and tipper.cp.fillLevel ~= 0 or tipper:getTipState() ~= Trailer.TIPSTATE_CLOSED then
					courseplay.debugVehicle(2,self.vehicle,'foundHeap(%s) or z(%s) >= 0  --> readyToDischarge ',tostring(foundHeap),tostring(z))
					stopForTipping = true
					readyToDischarge = true
				end

				--force tipper to tip to ground
				if (tipper:getTipState() == Trailer.TIPSTATE_CLOSED or tipper:getTipState() == Trailer.TIPSTATE_CLOSING) and readyToDischarge then
					tipper:setDischargeState(Dischargeable.DISCHARGE_STATE_GROUND)
				end
				
				--if we can't tip here anymore, pull a bit further
				if tipper:getTipState() == Trailer.TIPSTATE_OPEN and not isTipping then
					self.pullForward = true
				end
				
				--when we can tip again, stop the movement
				if g_updateLoopIndex % 100 == 0 and self.pullForward and isTipping then
					self.pullForward = false
				end
				
				--ready with tipping, go forward on the course
				if tipper.cp.fillLevel == 0 then
					self.ppc:initialize(self.course:getNextFwdWaypointIx(self.ppc:getCurrentWaypointIx()));
					tipper:setDischargeState(Dischargeable.DISCHARGE_STATE_OFF)
					self.pullForward = nil
				end
				
				--do the driving here because if we initalize the ppc, we dont have the unload point anymore
				if self.pullForward then
					takeOverSteering = true
					local fwdWaypoint = self.course:getNextFwdWaypointIxFromVehiclePosition(unloadPointIx, self:getDirectionNode(), self.ppc:getLookaheadDistance())
					local x,y,z = self.course:getWaypointPosition(fwdWaypoint)
					local lx,lz = AIVehicleUtil.getDriveDirection(vehicle.cp.directionNode, x, y, z);
					AIVehicleUtil.driveInDirection(self.vehicle, dt, self.vehicle.cp.steeringAngle, 1, 0.5, 10, true, true, lx, lz, 5, 1)
				end
			end
		end
		
	else
		for _, tipper in pairs (vehicle.cp.workTools) do
			if tipper.spec_dischargeable then	
				readyToDischarge = false
				tipRefpoint = tipper:getCurrentDischargeNode().node or tipper.rootNode
				_,y,_ = getWorldTranslation(tipRefpoint);
				local currentDischargeNode = tipper:getCurrentDischargeNode()
				local isTipping = currentDischargeNode.isEffectActive
				_,_,z = worldToLocal(tipRefpoint, uX,uY,uZ);
				z = courseplay:isNodeTurnedWrongWay(vehicle,tipRefpoint)and -z or z
				
				--when we reached the unload point, stop the tractor 
				if z <= 0 and tipper.cp.fillLevel ~= 0 then
					stopForTipping = true
					readyToDischarge = true
				end	
				--force tipper to tip to ground
				if tipper.getTipState and (tipper:getTipState() == Trailer.TIPSTATE_CLOSED or tipper:getTipState() == Trailer.TIPSTATE_CLOSING) and readyToDischarge then
					tipper:setDischargeState(Dischargeable.DISCHARGE_STATE_GROUND)
				end
				--if we can't tip here anymore, pull a bit further
				if tipper.getTipState and tipper:getTipState() == Trailer.TIPSTATE_OPEN and not isTipping then
					stopForTipping = false
				end
			end
		end
	end
	
	return not stopForTipping,takeOverSteering
end

function AIDriver:checkForHeapBehindMe(tipper)
	local dischargeNode = tipper:getCurrentDischargeNode().node
	local offset = -self.vehicle.cp.loadUnloadOffsetZ
	offset = courseplay:isNodeTurnedWrongWay(self.vehicle,dischargeNode)and -offset or offset
	local startX,startY,startZ = localToWorld(dischargeNode,0,0,offset) ;
	local tempHeightX,tempHeightY,tempHeightZ = localToWorld(dischargeNode,0,0,offset+0.5) 
	local searchWidth = 1	
	local fillType = DensityMapHeightUtil.getFillTypeAtLine(startX,startY,startZ,tempHeightX,tempHeightY,tempHeightZ, searchWidth)
	if fillType == tipper.cp.fillType then
		return true;
	end
end

function AIDriver:dischargeAtTipTrigger(dt)
	local trigger = self.vehicle.cp.currentTipTrigger
	local allowedToDrive = true
	if trigger ~= nil then
		local isBGA = trigger.bunkerSilo ~= nil;
		if isBGA then
			if not self.ppc:isReversing() then
				--we are going forward into the BGA silo, so tip when I'm in and adjust the speed
				self:tipIntoBGASiloTipTrigger(dt)
			else
				--we are reversing into the BGA Silo. We are taking the last rev waypoint as virtual unloadpoint and start tipping there the same way as on unload point
				allowedToDrive, takeOverSteering = self:dischargeAtUnloadPoint(dt,self.course:getLastReverseAt(self.ppc:getCurrentWaypointIx()))     
			end
		else
			--using all standard tip triggers
			allowedToDrive = self:tipIntoStandardTipTrigger()
		end;
	end
	return allowedToDrive,takeOverSteering
end

function AIDriver:tipIntoStandardTipTrigger()
	local stopForTipping = false
	local siloIsFull = false
	for _, tipper in pairs(self.vehicle.cp.workTools) do
		if tipper.spec_dischargeable ~= nil then
			if self:tipTriggerIsFull(trigger,tipper) then
				siloIsFull = true
				stopForTipping = true
			else
				for i=1,#tipper.spec_dischargeable.dischargeNodes do
					if tipper:getCanDischargeToObject(tipper.spec_dischargeable.dischargeNodes[i])then
						tipper:setDischargeState(Dischargeable.DISCHARGE_STATE_OBJECT)
						stopForTipping = true
					end
				end
			end
		end
	end
	if not self:getHasAllTippersClosed() then
		stopForTipping = true
	end
	if siloIsFull then
		self:setInfoText('FARM_SILO_IS_FULL')
	end
	
	return not stopForTipping
end

function AIDriver:tipIntoBGASiloTipTrigger(dt)
	local trigger = self.vehicle.cp.currentTipTrigger
	self:setOffsetInBGASilo()
	for _, tipper in pairs (self.vehicle.cp.workTools) do
		if tipper.spec_dischargeable ~= nil and trigger ~= nil then
			--figure out , when i'm in the silo area
			local currentDischargeNode = tipper:getCurrentDischargeNode().node
			local x,y,z = getWorldTranslation(currentDischargeNode)
			local tx,ty,tz = x,y,z+1
			local x1,z1 = trigger.bunkerSiloArea.sx,trigger.bunkerSiloArea.sz
			local x2,z2 = trigger.bunkerSiloArea.wx,trigger.bunkerSiloArea.wz
			local x3,z3 = trigger.bunkerSiloArea.hx,trigger.bunkerSiloArea.hz
			local trailerInTipRange = MathUtil.hasRectangleLineIntersection2D(x1,z1,x2-x1,z2-z1,x3-x1,z3-z1,x,z,tx-x,tz-z)
			
			--tip when I'm inside the Silo
			if trailerInTipRange then
				if not self.unloadSpeed then
					--calculate the speed needed to unload in this silo
					local sx, sy, sz = worldToLocal(trigger.triggerStartId, x, y, z);
					local ex, ey, ez = worldToLocal(trigger.triggerEndId, x, y, z);
					local totalLength = courseplay:distance3D(sx, sy, sz, ex, ey, ez)
					local dischargeNode = tipper:getCurrentDischargeNode()
					local totalTipDuration = ((tipper.cp.fillLevel / dischargeNode.emptySpeed )/ 1000) + 2 --adding 2 sec for the time between setting tipstate and start of real unloading
					local meterPrSeconds = totalLength / totalTipDuration;
					self.unloadSpeed = meterPrSeconds*3.6
					courseplay.debugVehicle(2,self.vehicle,'%s in mode %s: entering BGASilo:',tostring(tipper.getName and tipper:getName() or 'no name'), tostring(self.vehicle.cp.mode))
					courseplay.debugVehicle(2,self.vehicle,'emptySpeed: %sl/sek; fillLevel: %0.1fl',tostring(dischargeNode.emptySpeed*1000),tipper.cp.fillLevel)
					courseplay.debugVehicle(2,self.vehicle,'Silo length: %sm/Total unload time: %ss *3.6 = unload speed: %.2fkmh',tostring(totalLength) ,tostring(totalTipDuration),self.unloadSpeed)
				end
				
				local tipState = tipper:getTipState()
				if tipState == Trailer.TIPSTATE_CLOSED or tipState == Trailer.TIPSTATE_CLOSING then
					courseplay.debugVehicle(2,self.vehicle,"start tipping")
					tipper:setDischargeState(Dischargeable.DISCHARGE_STATE_GROUND)
				end				
			else
				if self.unloadSpeed then
					courseplay.debugVehicle(2,self.vehicle,"reset self.unloadSpeed")
				end
				self.unloadSpeed = nil
				if tipper.cp.fillLevel == 0 then
					tipper:setDischargeState(Dischargeable.DISCHARGE_STATE_OFF)
				end
			end
			self.speed = self.unloadSpeed or self.speed
		end
	end

end

function AIDriver:searchForTipTriggers()
	if not self.vehicle.cp.hasAugerWagon
		and not self:hasTipTrigger()
		and self.vehicle.cp.totalFillLevel > 0
		and self.ppc:getCurrentWaypointIx() > 2
		and not self.ppc:reachedLastWaypoint()
		and not self.ppc:isReversing() then
		local raycastDistance = 10
		local dx,dz = self.course:getDirectionToWPInDistance(self.ppc:getCurrentWaypointIx(),self.vehicle,raycastDistance)
		local x,y,z,nx,ny,nz = courseplay:getTipTriggerRaycastDirection(self.vehicle,dx,dz,raycastDistance)	
		courseplay:doTriggerRaycasts(self.vehicle, 'tipTrigger', 'fwd', true, x, y, z, nx, ny, nz,raycastDistance)
	end
end

function AIDriver:onUnLoadCourse(allowedToDrive, dt)
	-- Unloading
	local takeOverSteering = false
	local isNearUnloadPoint, unloadPointIx = self.course:hasUnloadPointWithinDistance(self.ppc:getCurrentWaypointIx(),20)
	self:setSpeed(self:getRecordedSpeed())
	--handle cover
	if self:hasTipTrigger() or isNearUnloadPoint then
		courseplay:openCloseCover(self.vehicle, not courseplay.SHOW_COVERS)
	end
	-- done tipping?
	if self:hasTipTrigger() and self.vehicle.cp.totalFillLevel == 0 and self:getHasAllTippersClosed() then
		courseplay:resetTipTrigger(self.vehicle, true);
		self:resetBGASiloTables()
	end

	self:cleanUpMissedTriggerExit()

	-- tipper is not empty and tractor reaches TipTrigger
	--if self.vehicle.cp.totalFillLevel > 0 then
		if  self:hasTipTrigger()
		and not self:isNearFillPoint() then
			self:setSpeed(self.vehicle.cp.speeds.approach)
			allowedToDrive, takeOverSteering = self:dischargeAtTipTrigger(dt)
			courseplay:setInfoText(self.vehicle, "COURSEPLAY_TIPTRIGGER_REACHED");
		end
	--end
	-- tractor reaches unloadPoint
	if isNearUnloadPoint then
		self:setSpeed(self.vehicle.cp.speeds.approach)
		courseplay:setInfoText(self.vehicle, "COURSEPLAY_TIPTRIGGER_REACHED");
		allowedToDrive, takeOverSteering = self:dischargeAtUnloadPoint(dt,unloadPointIx)
	end
	return allowedToDrive, takeOverSteering;
end;


function AIDriver:cleanUpMissedTriggerExit() -- at least that's what it seems to be doing
	-- damn, I missed the trigger!
	if self:hasTipTrigger() then
		local t = self.vehicle.cp.currentTipTrigger;
		local trigger_id = t.triggerId;

		if t.specialTriggerId ~= nil then
			trigger_id = t.specialTriggerId;
		end;
		if t.isPlaceableHeapTrigger then
			trigger_id = t.rootNode;
		end;

		if trigger_id ~= nil then
			local trigger_x, _, trigger_z = getWorldTranslation(trigger_id)
			local ctx, _, ctz = getWorldTranslation(self:getDirectionNode())
			local distToTrigger = courseplay:distance(ctx, ctz, trigger_x, trigger_z)

			-- Start reversing value is to check if we have started to reverse
			-- This is used in case we already registered a tipTrigger but changed the direction and might not be in that tipTrigger when unloading. (Bug Fix)
			local startReversing = self.course:switchingToReverseAt(self.ppc:getCurrentWaypointIx() - 1)
			if startReversing then
				courseplay:debug(string.format(2,"%s: Is starting to reverse. Tip trigger is reset.", nameNum(self.vehicle)), 13);
			end

			local isBGA = t.bunkerSilo ~= nil
			local triggerLength = Utils.getNoNil(self.vehicle.cp.currentTipTrigger.cpActualLength, 20)
			local maxDist = isBGA and (self.vehicle.cp.totalLength + 55) or (self.vehicle.cp.totalLength + triggerLength);
			if distToTrigger > maxDist or startReversing then --it's a backup, so we don't need to care about +/-10m
				courseplay:resetTipTrigger(self.vehicle)
				courseplay.debugVehicle(1,self.vehicle,"%s: distance to currentTipTrigger = %d (> %d or start reversing) --> currentTipTrigger = nil", nameNum(self.vehicle), distToTrigger, maxDist);
			end
		else
			courseplay:resetTipTrigger(self.vehicle)
		end;
	end;
end

function AIDriver:tipTriggerIsFull(trigger,tipper)
	local trigger = self.vehicle.cp.currentTipTrigger
	local trailerFillType = tipper.cp.fillType
	if trigger and trigger.unloadingStation then
		local fillLevel = trigger.unloadingStation:getFillLevel(trailerFillType,1)
		local capacity = trigger.unloadingStation:getCapacity(trailerFillType,1)
		courseplay.debugVehicle(2,self.vehicle,'    trigger (%s) fillLevel=%d, capacity=%d ',tostring(trigger.triggerId), fillLevel, capacity);
		if fillLevel>=capacity then
			courseplay.debugVehicle(2, self.vehicle,'    trigger (%s) Trigger is full',tostring(triggerId));
			return true;
		end
	end;
	return false;
end

--- Update the unload offset from the current settings and apply it when needed
function AIDriver:updateOffset()
	local currentWaypointIx = self.ppc:getCurrentWaypointIx()
	local useOffset = false

	if not self.vehicle.cp.hasAugerWagon and (currentWaypointIx > self.course:getNumberOfWaypoints() - 6 or currentWaypointIx <= 4) then
		-- around the fill trigger (don't understand the auger wagon part though)
		useOffset = true
	elseif self.course:hasWaitPointAround(currentWaypointIx, 6, 3) then
		-- around wait points
		useOffset = true
	elseif self.course:hasUnloadPointAround(currentWaypointIx, 6, 3) then
		-- around unload points
		useOffset = true
	end

	if useOffset then
		self.ppc:setOffset(self.vehicle.cp.loadUnloadOffsetX, self.vehicle.cp.loadUnloadOffsetZ)
	else
		self.ppc:setOffset(0, 0)
	end
end

function AIDriver:getHasAllTippersClosed()
	local allClosed = true
	for _, tipper in pairs (self.vehicle.cp.workTools) do
    if courseplay:isTrailer(tipper) then
      if tipper.spec_dischargeable ~= nil and tipper:getTipState() ~= Trailer.TIPSTATE_CLOSED then
        allClosed = false
      end
    end

	end
	return allClosed
end

function AIDriver:setOffsetInBGASilo()
	if self.BunkerSiloMap == nil then
		self.BunkerSilo = g_bunkerSiloManager:getTargetBunkerSiloByPointOnCourse(self.course,self.ppc:getCurrentWaypointIx()+3)
		if self.BunkerSilo ~= nil then
			self.BunkerSiloMap = g_bunkerSiloManager:createBunkerSiloMap(self.vehicle, self.BunkerSilo,3)
		end
	end
	if self.BunkerSiloMap ~= nil then
		if self.bestColumnToFill == nil then
			self.bestColumnToFill = g_bunkerSiloManager:getBestColumnToFill(self.BunkerSiloMap)
			self.ppc:initialize(g_bunkerSiloManager:setOffsetsPerWayPoint(self.course,self.BunkerSiloMap,self.bestColumnToFill,self.ppc:getCurrentWaypointIx()))
		end
	end
end

function AIDriver:resetBGASiloTables()
	self.BunkerSilo = nil
	self.BunkerSiloMap = nil
	self.offsetsPerWayPoint = nil
	self.bestColumnToFill = nil
end

------------------------------------------------------------------------------
--- PATHFINDING
------------------------------------------------------------------------------

--- Start course with pathfinding
--- Will find a path on a field avoiding fruit as much as possible from the
--- current position to waypoint ix of course and start driving.
--- When waypoint ix of course reached, switch to the course and continue driving.
---
--- If no path found will use an alignment course to reach waypoint ix of course.
---@param course Course
---@param ix number
---@return boolean true when a pathfinding successfully started or an alignment course was added
function AIDriver:startCourseWithPathfinding(course, ix)
	-- make sure we have at least a direct course until we figure out a better path. This can happen
	-- when we don't have a course set yet when starting the pathfinding, for example when starting the course.`
	self.course = course
	self.ppc:setCourse(course)
	self.ppc:initialize(ix)
	-- no pathfinding when target too close
	local d = course:getDistanceBetweenVehicleAndWaypoint(self.vehicle, ix)
	if d < 3 * self.vehicle.cp.turnDiameter then
		self:debug('Too close to target (%.1fm), will not perform pathfinding', d)
		return self:startCourseWithAlignment(course, ix)
	end

	local tx, _, tz = course:getWaypointPosition(ix)
	if self:driveToPointWithPathfinding(tx, tz, course, ix) then
		return true
	else
		return self:startCourseWithAlignment(course, ix)
	end
end

--- Start driving to a point with pathfinding
--- Will find a path on a field avoiding fruit as much as possible from the
--- current position to the given coordinates. Will call onEndCourse when it
--- reaches that point, so you'll have to have your own implementation of that
---
--- If no path is found, onNoPathFound() is called, you'll need your own implementation
--- of that to handle that case.
---
---@param tx number target coordinate
---@param tz number target coordinate
---@param course Course course to start after pathfinding is done, can be nil
---@param ix number course to start at after pathfinding, can be nil
---@return boolean true when a pathfinding successfully started
function AIDriver:driveToPointWithPathfinding(tx, tz, course, ix)
	if self.vehicle.cp.realisticDriving then
		local vx, _, vz = getWorldTranslation(self.vehicle.rootNode)

		local fieldNumVehicle = courseplay.fields:getFieldNumForPosition(vx, vz)
		local fieldNumTarget = courseplay.fields:getFieldNumForPosition(tx, tz)
		local fieldNum
		self:debug('vehicle is on field %d, target on field %d', fieldNumVehicle, fieldNumTarget)
		if fieldNumTarget == 0 and fieldNumVehicle > 0 then
			-- vehicle is on field, target isn't
			fieldNum = fieldNumVehicle
			tx, tz = self:getClosestPointOnFieldBoundary(tx, tz, fieldNumVehicle)
		elseif fieldNumVehicle == 0 and fieldNumTarget > 0 then
			-- target is on field, vehicle isn't
			fieldNum = fieldNumTarget
			vx, vz = self:getClosestPointOnFieldBoundary(vx, vz, fieldNumTarget)
		elseif fieldNumVehicle > 0 and fieldNumTarget > 0 then
			-- both on field, just use the vehicle (and assume both are on the same field)
			fieldNum = fieldNumVehicle
		end
		if fieldNum then
			if not self.pathfinder:isActive() then
				self:debug('Start pathfinding on field %d from vehicle at %d/%d (%s) and target at %d/%d (%s)',
					fieldNum, vx, vz, tostring(courseplay:isField(vx, vz)), tx, tz, tostring(courseplay:isField(tx, tz)))
				self.pathFindingStartedAt = self.vehicle.timer
				self.courseAfterPathfinding = course
				self.waypointIxAfterPathfinding = ix
				-- TODO: move this coordinate transformation into the pathfinder, it is internal
				local done, path = self.pathfinder:start({x = vx, y = -vz}, {x = tx, y = -tz},
					Polygon:new(courseGenerator.pointsToXy(courseplay.fields.fieldData[fieldNum].points)))
				if done then
					return self:onPathfindingDone(path)
				end
			else
				self:debug('Pathfinder already active')
			end
			return true
		else
			self:debug('Do not know which field I am on, falling back to alignment course')
		end
	else
		self:debug('Pathfinding turned off, falling back to dumb mode')
	end
	self.courseAfterPathfinding = nil
	self.waypointIxAfterPathfinding = nil
	return false
end

function AIDriver:updatePathfinding()
	if self.pathfinder:isActive() then
		-- stop while pathfinding is running
		self:setSpeed(0)
		local done, path = self.pathfinder:resume()
		if done then
			self:onPathfindingDone(path)
		end
	end
end

--- If we have a path now then set it up as a temporary course, also appending an alignment between the end
--- of the path and the target course
---@return boolean true if a temporary course (path/align) is started, false otherwise
function AIDriver:onPathfindingDone(path)
	if path and #path > 2 then
		self:debug('Pathfinding finished with %d waypoints (%d ms)', #path, self.vehicle.timer - (self.pathFindingStartedAt or 0))
		local temporaryCourse = Course(self.vehicle, courseGenerator.pointsToXz(path), true)
		-- alignment (and thus shortening) only needed if we have a course to continue on after the pathfinding
		if self.courseAfterPathfinding then
			if temporaryCourse:getLength() > self.vehicle.cp.turnDiameter * 3 and temporaryCourse:shorten(self.vehicle.cp.turnDiameter * 1.5) then
				-- first remove a few waypoints from the path so we have room for the alignment course
				self:debug('Path shortened to accommodate alignment, has now %d waypoints', temporaryCourse:getNumberOfWaypoints())
				-- append an alignment course at the end of the path to the target waypoint
				local x, _, z = temporaryCourse:getWaypointPosition(temporaryCourse:getNumberOfWaypoints())
				local tx, _, tz = self.courseAfterPathfinding:getWaypointPosition(self.waypointIxAfterPathfinding)
				local alignmentWaypoints = courseplay:getAlignWpsToTargetWaypoint(self.vehicle, x, z, tx, tz,
					math.rad(self.courseAfterPathfinding:getWaypointAngleDeg(self.waypointIxAfterPathfinding)), true)
				if alignmentWaypoints then
					-- remove the first waypoint of the alignment course so it does not overlap with the last wp of the
					-- pathfinder course, causing unpredictable direction switches
					table.remove(alignmentWaypoints, 1)
					self:debug('Append an alignment course with %d waypoints to the path', #alignmentWaypoints)
					temporaryCourse:append(alignmentWaypoints)
				else
					self:debug('Could not append an alignment course to the path')
				end
			else
				return self:onNoPathFound('Path too short, reverting to alignment course.')
			end
		end
		self:startCourse(temporaryCourse, 1, self.courseAfterPathfinding, self.waypointIxAfterPathfinding)
		return true
	else
		if path then
			return self:onNoPathFound('Path found but too short (%d), reverting to alignment course.', #path)
		else
			return self:onNoPathFound('Pathfinding finished, no path found, reverting to alignment course')
		end
	end
end

---@return boolean true if a temporary course is started
function AIDriver:onNoPathFound(...)
	self:debug(...)
	if self.courseAfterPathfinding then
		if not self:startCourseWithAlignment(self.courseAfterPathfinding, self.waypointIxAfterPathfinding) then
			-- no alignment course needed or possible, skip to the end of temp course to continue on the normal course
			self:continueOnNextCourse(self.courseAfterPathfinding, self.waypointIxAfterPathfinding)
			return false
		else
			return true
		end
	else
		return false
	end
end

function AIDriver:getClosestPointOnFieldBoundary(x, z, fieldNum)
	-- theoretically x/z could be on a _different_ field, but for now we ignore that case
	if fieldNum > 0 and not courseplay:isField(x, z) then
		-- the pathfinder needs both from/to positions to be on the field so if a  point is not on the
		-- field, we need to use the closest point on the field boundary instead.
		local closestPointToTargetIx = courseplay.generation:getClosestPolyPoint(courseplay.fields.fieldData[fieldNum].points, x, z)
		return courseplay.fields.fieldData[ fieldNum ].points[ closestPointToTargetIx ].cx,
			courseplay.fields.fieldData[ fieldNum ].points[ closestPointToTargetIx ].cz
	else
		return x, z
	end
end

function AIDriver:startEngineIfNeeded()
	if self.vehicle.spec_motorized and not self.vehicle.spec_motorized:getIsMotorStarted() then
		self.vehicle:startMotor()
	end
	-- reset motor auto stop timer when someone starts the engine so we won't stop it for a while just because
	-- our speed is 0 (for example while waiting for the implements to lower)
	self:setLastMoveCommandTime(self.vehicle.timer)
end

function AIDriver:getIsEngineReady()
	local spec = self.vehicle.spec_motorized
	return spec and (spec:getIsMotorStarted() and spec:getMotorStartTime() < g_currentMission.time)
end;


--- Is auto stop engine enabled?
function AIDriver:isEngineAutoStopEnabled()
	-- do not auto stop engine when auto motor start is enabled as it'll try to restart the engine on each update tick.
	return self.vehicle.cp.saveFuelOptionActive and not g_currentMission.missionInfo.automaticMotorStartEnabled
end

--- Check the engine state and stop if we have the fuel save option and been stopped too long
function AIDriver:stopEngineIfNotNeeded()
	if self:isEngineAutoStopEnabled() then
		if self.vehicle.timer - (self.lastMoveCommandTime or math.huge) > 30000 then
			if self.vehicle.spec_motorized and self.vehicle.spec_motorized.isMotorStarted then
				self:debug('Been stopped for more than 30 seconds, stopping engine. %d %d', self.vehicle.timer, (self.lastMoveCommandTime or math.huge))
				self.vehicle:stopMotor()
			end
		end
	end
end

--- Compatibility function for turn.lua to check if the vehicle should stop during a turn (for example while it
--- is held for unloading or waiting for the straw swath to stop
--- Turn.lua calls this in every cycle during the turn and will stop the vehicle if this returns true.
---@param isApproaching boolean if true we are still in the turn approach phase (still working on the field,
---not yet reached the turn start
function AIDriver:holdInTurnManeuver(isApproaching)
	return false
end

--- called from courseplay:onDraw, a placeholder for showing debug infos, which can this way be added and reloaded
--- without restarting the game.
function AIDriver:onDraw()
	if CpManager.isDeveloper and self.course and
		(self.vehicle.cp.drawCourseMode == courseplay.COURSE_2D_DISPLAY_DBGONLY or self.vehicle.cp.drawCourseMode == courseplay.COURSE_2D_DISPLAY_BOTH)  then
		self.course:draw()
	end
end

function AIDriver:setDriveUnloadNow(driveUnloadNow)
	courseplay:setDriveUnloadNow(self.vehicle, driveUnloadNow or false)
end

function AIDriver:getDriveUnloadNow()
	return self.vehicle.cp.driveUnloadNow
end

function AIDriver:refreshHUD()
	courseplay.hud:setReloadPageOrder(self.vehicle, self.vehicle.cp.hud.currentPage, true);
end

function AIDriver:checkIfBlocked()
	if self.lastRealMovingTime and self.lastMoveCommandTime and self.lastRealMovingTime < self.lastMoveCommandTime - 3000 then
		if not self.blocked then
			self:onBlocked()
		end
		self.blocked = true
	else
		if self.blocked then
			self:onUnBlocked()
		end
		self.blocked = false
	end
end

function AIDriver:onBlocked()
	self:debug('Blocked...')
end

function AIDriver:onUnBlocked()
	self:debug('Unblocked...')
end

<<<<<<< HEAD
function AIDriver:trafficContollOK()
	return g_trafficController:reserve(self.vehicle.rootNode, self.course, self.ppc:getCurrentWaypointIx())
=======
function AIDriver:initWages()
	local spec = self.vehicle.spec_aiVehicle
	if spec.startedFarmId == nil or spec.startedFarmId == 0 then
		-- to make the wage paying in AIVehicle work it needs to have the correct farm ID
		spec.startedFarmId = g_currentMission.player.farmId
	end
end

function AIDriver:payWages(dt)
	local spec = self.vehicle.spec_aiVehicle
	local courseplayMultiplier
	-- The Giants AIVehicle always pays wages so we need to take that into account and compensate for it
	-- when paying less than 100% (hence the -1)
	if courseplay.globalSettings.earnWages:is(true) and self:shouldPayWages() then
		courseplayMultiplier = courseplay.globalSettings.workerWages:get() / 100 - 1
	else
		-- compensate for all the Giants wage paying
		courseplayMultiplier = -1
	end
	if spec and g_server ~= nil then
		local difficultyMultiplier = g_currentMission.missionInfo.buyPriceMultiplier
		local wage = -dt * difficultyMultiplier * courseplayMultiplier * spec.pricePerMS
		g_currentMission:addMoney(wage, spec.startedFarmId, MoneyType.AI, true)
	end
end

--- By default, do pay wages when enabled. Some derived classes may decide not to pay under circumstances
function AIDriver:shouldPayWages()
	return true
>>>>>>> a0b6cab9
end<|MERGE_RESOLUTION|>--- conflicted
+++ resolved
@@ -1489,10 +1489,10 @@
 	self:debug('Unblocked...')
 end
 
-<<<<<<< HEAD
 function AIDriver:trafficContollOK()
 	return g_trafficController:reserve(self.vehicle.rootNode, self.course, self.ppc:getCurrentWaypointIx())
-=======
+end
+
 function AIDriver:initWages()
 	local spec = self.vehicle.spec_aiVehicle
 	if spec.startedFarmId == nil or spec.startedFarmId == 0 then
@@ -1522,5 +1522,4 @@
 --- By default, do pay wages when enabled. Some derived classes may decide not to pay under circumstances
 function AIDriver:shouldPayWages()
 	return true
->>>>>>> a0b6cab9
 end