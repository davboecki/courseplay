--- conflicted
+++ resolved
@@ -1,8 +1,6 @@
 function courseplay.prerequisitesPresent(specializations)
 	return true;
 end
-
-
 
 function courseplay:load(xmlFile)
 
@@ -11,12 +9,9 @@
   	  courseplay_courses = {}
   	  courseplay:load_courses(self)
 	end
-<<<<<<< HEAD
 
 	self.setCourseplayFunc = SpecializationUtil.callSpecializationsFunction("setCourseplayFunc");
 	
-=======
->>>>>>> 166d9a85
 	
 	self.locales = {}
 	local aNameSearch = {"vehicle.name." .. g_languageShort, "vehicle.name.en", "vehicle.name", "vehicle#type"};
